<<<<<<< HEAD
//! [![github]](https://github.com/GuillaumeGomez/trybuild2)&ensp;[![crates-io]](https://crates.io/crates/trybuild2)&ensp;[![docs-rs]](https://docs.rs/trybuild2)
=======
//! [![github]](https://github.com/dtolnay/trybuild)&ensp;[![crates-io]](https://crates.io/crates/trybuild)&ensp;[![docs-rs]](https://docs.rs/trybuild)
//!
//! [github]: https://img.shields.io/badge/github-8da0cb?style=for-the-badge&labelColor=555555&logo=github
//! [crates-io]: https://img.shields.io/badge/crates.io-fc8d62?style=for-the-badge&labelColor=555555&logo=rust
//! [docs-rs]: https://img.shields.io/badge/docs.rs-66c2a5?style=for-the-badge&labelColor=555555&logo=docs.rs
>>>>>>> 07a3bfab
//!
//! <br>
//!
//! `trybuild2` is a fork of [trybuild](https://github.com/dtolnay/trybuild)
//! which allows to have inline tests.
//!
//! #### &emsp;A compiler diagnostics testing library in just 3 functions.
//!
//! Trybuild2 is a test harness for invoking rustc on a set of test cases and
//! asserting that any resulting error messages are the ones intended.
//!
//! Such tests are commonly useful for testing error reporting involving
//! procedural macros. We would write test cases triggering either errors
//! detected by the macro or errors detected by the Rust compiler in the
//! resulting expanded code, and compare against the expected errors to ensure
//! that they remain user-friendly.
//!
//! This style of testing is sometimes called *ui tests* because they test
//! aspects of the user's interaction with a library outside of what would be
//! covered by ordinary API tests.
//!
//! Nothing here is specific to macros; trybuild2 would work equally well for
//! testing misuse of non-macro APIs.
//!
//! <br>
//!
//! # Compile-fail tests
//!
//! A minimal trybuild2 setup looks like this:
//!
//! ```
//! #[test]
//! fn ui() {
//!     let t = trybuild2::TestCases::new();
//!     t.compile_fail("tests/ui/*.rs");
//! }
//! ```
//!
//! The test can be run with `cargo test`. It will individually compile each of
//! the source files matching the glob pattern, expect them to fail to compile,
//! and assert that the compiler's error message matches an adjacently named
//! _*.stderr_ file containing the expected output (same file name as the test
//! except with a different extension). If it matches, the test case is
//! considered to succeed.
//!
//! Dependencies listed under `[dev-dependencies]` in the project's Cargo.toml
//! are accessible from within the test cases.
//!
//! <p align="center">
//! <img src="https://user-images.githubusercontent.com/1940490/57186574-76469e00-6e96-11e9-8cb5-b63b657170c9.png" width="700">
//! </p>
//!
//! Failing tests display the expected vs actual compiler output inline.
//!
//! <p align="center">
//! <img src="https://user-images.githubusercontent.com/1940490/57186575-79418e80-6e96-11e9-9478-c9b3dc10327f.png" width="700">
//! </p>
//!
//! A compile_fail test that fails to fail to compile is also a failure.
//!
//! <p align="center">
//! <img src="https://user-images.githubusercontent.com/1940490/57186576-7b0b5200-6e96-11e9-8bfd-2de705125108.png" width="700">
//! </p>
//!
//! <br>
//!
//! # Pass tests
//!
//! The same test harness is able to run tests that are expected to pass, too.
//! Ordinarily you would just have Cargo run such tests directly, but being able
//! to combine modes like this could be useful for workshops in which
//! participants work through test cases enabling one at a time. Trybuild was
//! originally developed for my [procedural macros workshop at Rust
//! Latam][workshop].
//!
//! [workshop]: https://github.com/dtolnay/proc-macro-workshop
//!
//! ```
//! #[test]
//! fn ui() {
//!     let t = trybuild2::TestCases::new();
//!     t.pass("tests/01-parse-header.rs");
//!     t.pass("tests/02-parse-body.rs");
//!     t.compile_fail("tests/03-expand-four-errors.rs");
//!     t.pass("tests/04-paste-ident.rs");
//!     t.pass("tests/05-repeat-section.rs");
//!     //t.pass("tests/06-make-work-in-function.rs");
//!     //t.pass("tests/07-init-array.rs");
//!     //t.compile_fail("tests/08-ident-span.rs");
//!     t.compile_fail_inline("name", "fn main() {}", "path-to-stderr");
//!     t.compile_fail_check_sub("tests/03-expand-four-errors.rs", "I want to find this!");
//! }
//! ```
//!
//! Pass tests are considered to succeed if they compile successfully and have a
//! `main` function that does not panic when the compiled binary is executed.
//!
//! <p align="center">
//! <img src="https://user-images.githubusercontent.com/1940490/57186580-7f376f80-6e96-11e9-9cae-8257609269ef.png" width="700">
//! </p>
//!
//! <br>
//!
//! # Details
//!
//! That's the entire API.
//!
//! <br>
//!
//! # Workflow
//!
//! There are two ways to update the _*.stderr_ files as you iterate on your
//! test cases or your library; handwriting them is not recommended.
//!
//! First, if a test case is being run as compile_fail but a corresponding
//! _*.stderr_ file does not exist, the test runner will save the actual
//! compiler output with the right filename into a directory called *wip* within
//! the directory containing Cargo.toml. So you can update these files by
//! deleting them, running `cargo test`, and moving all the files from *wip*
//! into your testcase directory.
//!
//! <p align="center">
//! <img src="https://user-images.githubusercontent.com/1940490/57186579-7cd51580-6e96-11e9-9f19-54dcecc9fbba.png" width="700">
//! </p>
//!
//! Alternatively, run `cargo test` with the environment variable
//! `TRYBUILD2=overwrite` to skip the *wip* directory and write all compiler
//! output directly in place. You'll want to check `git diff` afterward to be
//! sure the compiler's output is what you had in mind.
//!
//! <br>
//!
//! # What to test
//!
//! When it comes to compile-fail tests, write tests for anything for which you
//! care to find out when there are changes in the user-facing compiler output.
//! As a negative example, please don't write compile-fail tests simply calling
//! all of your public APIs with arguments of the wrong type; there would be no
//! benefit.
//!
//! A common use would be for testing specific targeted error messages emitted
//! by a procedural macro. For example the derive macro from the [`ref-cast`]
//! crate is required to be placed on a type that has either `#[repr(C)]` or
//! `#[repr(transparent)]` in order for the expansion to be free of undefined
//! behavior, which it enforces at compile time:
//!
//! [`ref-cast`]: https://github.com/dtolnay/ref-cast
//!
//! ```console
//! error: RefCast trait requires #[repr(C)] or #[repr(transparent)]
//!  --> $DIR/missing-repr.rs:3:10
//!   |
//! 3 | #[derive(RefCast)]
//!   |          ^^^^^^^
//! ```
//!
//! Macros that consume helper attributes will want to check that unrecognized
//! content within those attributes is properly indicated to the caller. Is the
//! error message correctly placed under the erroneous tokens, not on a useless
//! call\_site span?
//!
//! ```console
//! error: unknown serde field attribute `qqq`
//!  --> $DIR/unknown-attribute.rs:5:13
//!   |
//! 5 |     #[serde(qqq = "...")]
//!   |             ^^^
//! ```
//!
//! Declarative macros can benefit from compile-fail tests too. The [`json!`]
//! macro from serde\_json is just a great big macro\_rules macro but makes an
//! effort to have error messages from broken JSON in the input always appear on
//! the most appropriate token:
//!
//! [`json!`]: https://docs.rs/serde_json/1.0/serde_json/macro.json.html
//!
//! ```console
//! error: no rules expected the token `,`
//!  --> $DIR/double-comma.rs:4:38
//!   |
//! 4 |     println!("{}", json!({ "k": null,, }));
//!   |                                      ^ no rules expected this token in macro call
//! ```
//!
//! Sometimes we may have a macro that expands successfully but we count on it
//! to trigger particular compiler errors at some point beyond macro expansion.
//! For example the [`readonly`] crate introduces struct fields that are public
//! but readable only, even if the caller has a &mut reference to the
//! surrounding struct. If someone writes to a readonly field, we need to be
//! sure that it wouldn't compile:
//!
//! [`readonly`]: https://github.com/dtolnay/readonly
//!
//! ```console
//! error[E0594]: cannot assign to data in a `&` reference
//!   --> $DIR/write-a-readonly.rs:17:26
//!    |
//! 17 |     println!("{}", s.n); s.n += 1;
//!    |                          ^^^^^^^^ cannot assign
//! ```
//!
//! In all of these cases, the compiler's output can change because our crate or
//! one of our dependencies broke something, or as a consequence of changes in
//! the Rust compiler. Both are good reasons to have well conceived compile-fail
//! tests. If we refactor and mistakenly cause an error that used to be correct
//! to now no longer be emitted or be emitted in the wrong place, that is
//! important for a test suite to catch. If the compiler changes something that
//! makes error messages that we care about substantially worse, it is also
//! important to catch and report as a compiler issue.
//!
//! # Inline checks
//!
//! It's possible to provide a code to compile directly through
//! `compile_fail_inline` and `pass_inline`. It allows you to have some more
//! generic checks which can be generated at runtime if needed.
//!
//! # Sub-string checks
//!
//! If you need  more control over the stderr check as well, you can take a
//! look at `compile_fail_check_sub` and `compile_fail_inline_check_sub`.

#![doc(html_root_url = "https://docs.rs/trybuild/1.0.80")]
#![allow(
    clippy::collapsible_if,
    clippy::default_trait_access,
    clippy::derive_partial_eq_without_eq,
    clippy::doc_markdown,
    clippy::enum_glob_use,
    clippy::iter_not_returning_iterator, // https://github.com/rust-lang/rust-clippy/issues/8285
    clippy::let_underscore_untyped, // https://github.com/rust-lang/rust-clippy/issues/10410
    clippy::manual_assert,
    clippy::manual_range_contains,
    clippy::module_inception,
    clippy::module_name_repetitions,
    clippy::must_use_candidate,
    clippy::needless_pass_by_value,
    clippy::non_ascii_literal,
    clippy::range_plus_one,
    clippy::similar_names,
    clippy::single_match_else,
    clippy::too_many_lines,
    clippy::trivially_copy_pass_by_ref,
    clippy::unused_self,
    clippy::while_let_on_iterator,
)]
#![deny(clippy::clone_on_ref_ptr)]

#[macro_use]
mod term;

#[macro_use]
mod path;

mod cargo;
mod dependencies;
mod diff;
mod directory;
mod env;
mod error;
mod expand;
mod features;
mod flock;
mod inherit;
mod manifest;
mod message;
mod normalize;
mod run;
mod rustflags;

use std::cell::RefCell;
use std::panic::RefUnwindSafe;
use std::path::{Path, PathBuf};
use std::thread;

#[derive(Debug)]
pub struct TestCases {
    runner: RefCell<Runner>,
}

#[derive(Debug)]
struct Runner {
    tests: Vec<Test>,
}

#[derive(Clone, Debug)]
struct Test {
    expected: Expected,
    inner: TestKind,
}

#[derive(Clone, Debug)]
enum TestKind {
    File(FileTest),
    Inline(InlineTest),
}

impl Test {
    fn is_inline(&self) -> bool {
        // It's because `matches` isn't available in 1.36... (MSRV)
        match self.inner {
            TestKind::Inline(_) => true,
            TestKind::File(_) => false,
        }
    }

    fn stderr_path(&self) -> PathBuf {
        match self.inner {
            TestKind::Inline(InlineTest {
                ref stderr_path, ..
            }) => stderr_path.clone().expect("not a compile fail test"),
            TestKind::File(FileTest { ref path, .. }) => path.with_extension("stderr"),
        }
    }

    fn path(&self) -> &PathBuf {
        match self.inner {
            TestKind::File(FileTest { ref path, .. })
            | TestKind::Inline(InlineTest { ref path, .. }) => path,
        }
    }
}

#[derive(Clone, Debug)]
struct FileTest {
    path: PathBuf,
}

#[derive(Clone, Debug)]
struct InlineTest {
    code: String,
    name: String,
    path: PathBuf,
    stderr_path: Option<PathBuf>,
}

#[derive(Clone, Debug)]
enum Expected {
    Pass,
    CompileFail,
    CompileFailSubString(String),
}

impl TestCases {
    #[allow(clippy::new_without_default)]
    pub fn new() -> Self {
        TestCases {
            runner: RefCell::new(Runner { tests: Vec::new() }),
        }
    }

    pub fn pass<P: AsRef<Path>>(&self, path: P) {
        self.runner.borrow_mut().tests.push(Test {
            expected: Expected::Pass,
            inner: TestKind::File(FileTest {
                path: path.as_ref().to_owned(),
            }),
        });
    }

    pub fn pass_inline(&self, name: &str, code: &str) {
        self.runner.borrow_mut().tests.push(Test {
            expected: Expected::Pass,
            inner: TestKind::Inline(InlineTest {
                code: code.to_owned(),
                name: name.to_owned(),
                path: PathBuf::from(name),
                stderr_path: None,
            }),
        });
    }

    pub fn compile_fail<P: AsRef<Path>>(&self, path: P) {
        self.runner.borrow_mut().tests.push(Test {
            expected: Expected::CompileFail,
            inner: TestKind::File(FileTest {
                path: path.as_ref().to_owned(),
            }),
        });
    }

    pub fn compile_fail_inline<P: AsRef<Path>>(&self, name: &str, code: &str, stderr_path: P) {
        self.runner.borrow_mut().tests.push(Test {
            expected: Expected::CompileFail,
            inner: TestKind::Inline(InlineTest {
                code: code.to_owned(),
                name: name.to_owned(),
                path: PathBuf::from(name),
                stderr_path: Some(stderr_path.as_ref().to_owned()),
            }),
        });
    }

    pub fn compile_fail_check_sub<P: AsRef<Path>>(&self, path: P, sub_string: &str) {
        self.runner.borrow_mut().tests.push(Test {
            expected: Expected::CompileFailSubString(sub_string.to_owned()),
            inner: TestKind::File(FileTest {
                path: path.as_ref().to_owned(),
            }),
        });
    }

    pub fn compile_fail_inline_check_sub(&self, name: &str, code: &str, sub_string: &str) {
        self.runner.borrow_mut().tests.push(Test {
            expected: Expected::CompileFailSubString(sub_string.to_owned()),
            inner: TestKind::Inline(InlineTest {
                code: code.to_owned(),
                name: name.to_owned(),
                path: PathBuf::from(name),
                stderr_path: None,
            }),
        });
    }
}

impl RefUnwindSafe for TestCases {}

#[doc(hidden)]
impl Drop for TestCases {
    fn drop(&mut self) {
        if !thread::panicking() {
            self.runner.borrow_mut().run();
        }
    }
}<|MERGE_RESOLUTION|>--- conflicted
+++ resolved
@@ -1,12 +1,4 @@
-<<<<<<< HEAD
 //! [![github]](https://github.com/GuillaumeGomez/trybuild2)&ensp;[![crates-io]](https://crates.io/crates/trybuild2)&ensp;[![docs-rs]](https://docs.rs/trybuild2)
-=======
-//! [![github]](https://github.com/dtolnay/trybuild)&ensp;[![crates-io]](https://crates.io/crates/trybuild)&ensp;[![docs-rs]](https://docs.rs/trybuild)
-//!
-//! [github]: https://img.shields.io/badge/github-8da0cb?style=for-the-badge&labelColor=555555&logo=github
-//! [crates-io]: https://img.shields.io/badge/crates.io-fc8d62?style=for-the-badge&labelColor=555555&logo=rust
-//! [docs-rs]: https://img.shields.io/badge/docs.rs-66c2a5?style=for-the-badge&labelColor=555555&logo=docs.rs
->>>>>>> 07a3bfab
 //!
 //! <br>
 //!
@@ -295,50 +287,19 @@
 struct Test {
     expected: Expected,
     inner: TestKind,
+    path: PathBuf,
 }
 
 #[derive(Clone, Debug)]
 enum TestKind {
-    File(FileTest),
+    File,
     Inline(InlineTest),
-}
-
-impl Test {
-    fn is_inline(&self) -> bool {
-        // It's because `matches` isn't available in 1.36... (MSRV)
-        match self.inner {
-            TestKind::Inline(_) => true,
-            TestKind::File(_) => false,
-        }
-    }
-
-    fn stderr_path(&self) -> PathBuf {
-        match self.inner {
-            TestKind::Inline(InlineTest {
-                ref stderr_path, ..
-            }) => stderr_path.clone().expect("not a compile fail test"),
-            TestKind::File(FileTest { ref path, .. }) => path.with_extension("stderr"),
-        }
-    }
-
-    fn path(&self) -> &PathBuf {
-        match self.inner {
-            TestKind::File(FileTest { ref path, .. })
-            | TestKind::Inline(InlineTest { ref path, .. }) => path,
-        }
-    }
-}
-
-#[derive(Clone, Debug)]
-struct FileTest {
-    path: PathBuf,
 }
 
 #[derive(Clone, Debug)]
 struct InlineTest {
     code: String,
     name: String,
-    path: PathBuf,
     stderr_path: Option<PathBuf>,
 }
 
@@ -360,19 +321,18 @@
     pub fn pass<P: AsRef<Path>>(&self, path: P) {
         self.runner.borrow_mut().tests.push(Test {
             expected: Expected::Pass,
-            inner: TestKind::File(FileTest {
-                path: path.as_ref().to_owned(),
-            }),
+            path: path.as_ref().to_owned(),
+            inner: TestKind::File,
         });
     }
 
     pub fn pass_inline(&self, name: &str, code: &str) {
         self.runner.borrow_mut().tests.push(Test {
             expected: Expected::Pass,
+            path: PathBuf::from(name),
             inner: TestKind::Inline(InlineTest {
                 code: code.to_owned(),
                 name: name.to_owned(),
-                path: PathBuf::from(name),
                 stderr_path: None,
             }),
         });
@@ -381,19 +341,18 @@
     pub fn compile_fail<P: AsRef<Path>>(&self, path: P) {
         self.runner.borrow_mut().tests.push(Test {
             expected: Expected::CompileFail,
-            inner: TestKind::File(FileTest {
-                path: path.as_ref().to_owned(),
-            }),
+            path: path.as_ref().to_owned(),
+            inner: TestKind::File,
         });
     }
 
     pub fn compile_fail_inline<P: AsRef<Path>>(&self, name: &str, code: &str, stderr_path: P) {
         self.runner.borrow_mut().tests.push(Test {
             expected: Expected::CompileFail,
+            path: PathBuf::from(name),
             inner: TestKind::Inline(InlineTest {
                 code: code.to_owned(),
                 name: name.to_owned(),
-                path: PathBuf::from(name),
                 stderr_path: Some(stderr_path.as_ref().to_owned()),
             }),
         });
@@ -402,19 +361,18 @@
     pub fn compile_fail_check_sub<P: AsRef<Path>>(&self, path: P, sub_string: &str) {
         self.runner.borrow_mut().tests.push(Test {
             expected: Expected::CompileFailSubString(sub_string.to_owned()),
-            inner: TestKind::File(FileTest {
-                path: path.as_ref().to_owned(),
-            }),
+            path: path.as_ref().to_owned(),
+            inner: TestKind::File,
         });
     }
 
     pub fn compile_fail_inline_check_sub(&self, name: &str, code: &str, sub_string: &str) {
         self.runner.borrow_mut().tests.push(Test {
             expected: Expected::CompileFailSubString(sub_string.to_owned()),
+            path: PathBuf::from(name),
             inner: TestKind::Inline(InlineTest {
                 code: code.to_owned(),
                 name: name.to_owned(),
-                path: PathBuf::from(name),
                 stderr_path: None,
             }),
         });
