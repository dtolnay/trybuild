--- conflicted
+++ resolved
@@ -1,10 +1,9 @@
 [package]
-<<<<<<< HEAD
 name = "trybuild2"
 version = "1.0.2"
 authors = ["David Tolnay <dtolnay@gmail.com>", "Guillaume Gomez <guillaume1.gomez@gmail.com>"]
-edition = "2018"
-rust-version = "1.43"
+edition = "2021"
+rust-version = "1.56"
 license = "MIT OR Apache-2.0"
 description = "Test harness for ui tests of compiler diagnostics (with support for inline tests)"
 repository = "https://github.com/GuillaumeGomez/trybuild2"
@@ -12,20 +11,6 @@
 categories = ["development-tools::testing"]
 exclude = ["screenshots/*"]
 keywords = ["macros", "testing", "dev-dependencies"]
-=======
-name = "trybuild"
-version = "1.0.82"
-authors = ["David Tolnay <dtolnay@gmail.com>"]
-categories = ["development-tools::testing"]
-description = "Test harness for ui tests of compiler diagnostics"
-documentation = "https://docs.rs/trybuild"
-edition = "2021"
-exclude = ["screenshots/*"]
-keywords = ["macros", "testing", "dev-dependencies"]
-license = "MIT OR Apache-2.0"
-repository = "https://github.com/dtolnay/trybuild"
-rust-version = "1.56"
->>>>>>> bfcf1f08
 
 [features]
 # Experimental: highlight the diff between the expected and actual compiler
